--- conflicted
+++ resolved
@@ -19,17 +19,6 @@
 # This script should work out of the box. Available options are set through
 # your git configuration files. This allows you to control the prompt display on a
 # per-repository basis.
-<<<<<<< HEAD
-# ```
-# bash.branchBehindAndAheadDisplay
-# bash.describeStyle
-# bash.enableFileStatus
-# bash.enableGitStatus
-# bash.showStatusWhenZero
-# bash.showUpstream
-# ```
-=======
->>>>>>> b8d0e3d7
 #
 # bash.branchBehindAndAheadDisplay
 # ------------------
